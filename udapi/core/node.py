--- conflicted
+++ resolved
@@ -335,17 +335,6 @@
             descendants.extend(child.unordered_descendants_using_children())
         return descendants
 
-<<<<<<< HEAD
-    def root(self):
-        """climbs up to the root and returns it"""
-        node = self
-
-        while (node.parent):
-            node = node.parent
-        return node
-
-=======
->>>>>>> d9316f36
     def is_root(self):
         """
         Returns False for all Node instances, irrespectively of whether is has a parent or not.
