--- conflicted
+++ resolved
@@ -1,11 +1,7 @@
-<<<<<<< HEAD
 import logging
-=======
->>>>>>> a0dc0a61
+
 from udapi.block.zellig_harris.enhancedeps import *
-# from udapi.block.zellig_harris.morphotests import *
-import udapi.block.zellig_harris.enhancedeps
-
+from udapi.block.zellig_harris.morphotests import *
 
 # this is a mock function
 # - it technically works, but linguistically it's nonsense
@@ -17,10 +13,10 @@
     if node.upos != 'VERB':
         raise ValueError('Is not a verb.')
 
-    if node.feats.get('Tense', '') != 'Past':
+    if node.feats['Tense'] != 'Past':
         raise ValueError('Is not in the past tense.')
 
-    if node.feats.get('VerbForm', '') != 'Part':
+    if node.feats['VerbForm'] != 'Part':
         raise ValueError('Is not in a participle form.')
 
     triples = []
@@ -31,7 +27,6 @@
         if child_node.ord > node.ord:
             triples.append((node, 'dobj', child_node))
 
-<<<<<<< HEAD
     return triples
 
 
@@ -59,7 +54,7 @@
     :param node:
     :return: n-tuple containing triples
     '''
-    if node.upostag not in ['PROPN', 'NOUN']:
+    if node.upos not in ['PROPN', 'NOUN']:
         raise ValueError('Is not a noun.')
     mynode_echildren_list = echildren(node)
     relcl_verbs_list = []
@@ -118,6 +113,4 @@
 
         triples.append((node, 'nsubj', relcl_verb))
 
-=======
->>>>>>> a0dc0a61
-    return triples+    return triples
