--- conflicted
+++ resolved
@@ -1,19 +1,17 @@
+import logging
+
 from udapi.block.zellig_harris.enhancedeps import *
 
-<<<<<<< HEAD
+
 def en_verb_finite_form_YN(node):
     '''
-=======
-
-def en_finite_verbform(node):
-    """
->>>>>>> a0dc0a61
     Says whether whether a verb node has finite form,
     taking into account analytical verb forms,
     unlike UD tagset.
     :param node:
     :return: boolean
-    """
+    '''
+
     if node.upos != 'VERB':
         raise ValueError('Is not a verb.')
 
@@ -34,25 +32,20 @@
     return False
 
 
-<<<<<<< HEAD
 def en_verb_passive_form_YN(node):
     '''
-=======
-def en_passive_verbform(node):
-    """
->>>>>>> a0dc0a61
     Says
     :param node:
     :return: boolean
-    """
+'''
 
-    if node.upostag != 'VERB':
+    if node.upos != 'VERB':
         raise ValueError('Is not a verb.')
 
-    if node.feats.get('Voice', '') == 'Pass':
+    if node.feats['Voice'] == 'Pass':
         return True
 
-    if node.feats.get('VerbForm', '') == 'Part' and node.feats.get('Tense', '') == 'Past':
+    if node.feats['VerbForm'] == 'Part' and node.feats['Tense'] == 'Past':
         return True
 
     return False